# Radarx

![Radarx Logo](https://github.com/syedhamidali/radarx/raw/main/docs/_static/Radarx_Logo_micro.png)

[![DOI](https://zenodo.org/badge/DOI/10.5281/zenodo.14699312.svg)](https://doi.org/10.5281/zenodo.14699312)
[![Python Versions](https://img.shields.io/badge/Python-3.9%20|%203.10%20|%203.11%20|%203.12-blue)](https://www.python.org/downloads/)
[![PyPI Version](https://img.shields.io/pypi/v/radarx.svg)](https://pypi.org/project/radarx/)
[![PyPI Downloads](https://img.shields.io/pypi/dm/radarx.svg?label=PyPI%20downloads)](https://pypi.org/project/radarx/)

[![Conda Version](https://img.shields.io/conda/vn/conda-forge/radarx.svg?logo=conda-forge&logoColor=white)](https://anaconda.org/conda-forge/radarx)
[![Conda Downloads](https://img.shields.io/conda/dn/conda-forge/radarx.svg?label=Conda%20downloads)](https://anaconda.org/conda-forge/radarx)

[![CI](https://github.com/syedhamidali/radarx/actions/workflows/ci.yml/badge.svg)](https://github.com/syedhamidali/radarx/actions/workflows/ci.yml)
[![Build distribution](https://github.com/syedhamidali/radarx/actions/workflows/upload_pypi.yml/badge.svg)](https://github.com/syedhamidali/radarx/actions/workflows/upload_pypi.yml)
[![RTD Version](https://readthedocs.org/projects/radarx/badge/?version=latest)](https://radarx.readthedocs.io/en/latest/?version=latest)
[![License](https://img.shields.io/github/license/syedhamidali/radarx)](https://github.com/syedhamidali/radarx/blob/main/LICENSE)
![pre-commit enabled](https://img.shields.io/badge/pre--commit-enabled-brightgreen?logo=pre-commit&logoColor=white)

<!-- [![Docs](https://readthedocs.org/projects/radarx/badge/?version=latest)](https://radarx.readthedocs.io/en/latest/) -->
[![Black](https://img.shields.io/badge/code%20style-black-000000.svg)](https://github.com/psf/black)
[![Ruff](https://img.shields.io/endpoint?url=https://raw.githubusercontent.com/astral-sh/ruff/main/assets/badge/v2.json)](https://github.com/astral-sh/ruff)
[![CodeQL](https://github.com/syedhamidali/radarx/actions/workflows/github-code-scanning/codeql/badge.svg)](https://github.com/syedhamidali/radarx/actions/workflows/github-code-scanning/codeql)
[![CodeFactor](https://www.codefactor.io/repository/github/syedhamidali/radarx/badge)](https://www.codefactor.io/repository/github/syedhamidali/radarx)
[![codebeat badge](https://codebeat.co/badges/9e6434e5-d40c-48d2-8f77-7e81241bd965)](https://codebeat.co/projects/github-com-syedhamidali-radarx-main)
[![codecov](https://codecov.io/gh/syedhamidali/radarx/graph/badge.svg?token=59WL4GNQOP)](https://codecov.io/gh/syedhamidali/radarx)
[![Codacy Badge](https://app.codacy.com/project/badge/Grade/092c74b48c0443aaa35cd292fa5aef54)](https://app.codacy.com/gh/syedhamidali/radarx/dashboard?utm_source=gh&utm_medium=referral&utm_content=&utm_campaign=Badge_grade)


<!-- [![Linux](https://img.shields.io/github/actions/workflow/status/syedhamidali/radarx/.github/workflows/tests.yaml?label=Linux)](https://github.com/syedhamidali/radarx/actions/workflows/tests.yaml)
[![macOS](https://img.shields.io/github/actions/workflow/status/syedhamidali/radarx/.github/workflows/tests.yaml?label=macOS)](https://github.com/syedhamidali/radarx/actions/workflows/tests.yaml)
[![Windows](https://img.shields.io/github/actions/workflow/status/syedhamidali/radarx/.github/workflows/tests_windows.yaml?label=Windows)](https://github.com/syedhamidali/radarx/actions/workflows/tests_windows.yaml) -->


Radarx is a Python library built for radar data processing and visualization. The library integrates tightly with [xradar](https://xradar.readthedocs.io/en/latest/) and leverages [xarray](http://xarray.pydata.org/) and [DataTree](https://xarray.pydata.org/en/stable/related-projects/datree.html) structures to enable easy and efficient manipulation of radar sweeps and volume data.

[![Project Status: Beta](https://img.shields.io/badge/status-beta-blue.svg)](https://www.repostatus.org/#beta)

> [!WARNING]
> **This project is currently in high development mode.**
> Features may change frequently, and some parts of the library may be incomplete or subject to change. Please proceed with caution.


## Key Features

- **Xradar Integration**: Uses [xradar](https://xradar.readthedocs.io/en/latest/) for reading radar data in different formats, providing a consistent interface for various radar types.
- **IMD Radar Data Support**: Special support for reading and processing IMD radar data in NetCDF format.
- **Volume Scanning**: Utilities to process radar sweeps and group them into complete volume scans.
- **Data Gridding**: Provides tools for converting radar data to regular Cartesian grids, supporting complex radar geometries.
- **Xarray and DataTree Structured Data**: Radar data is returned as [xarray](http://xarray.pydata.org/) datasets, organized into [DataTree](https://xarray.pydata.org/en/stable/related-projects/datree.html) structures for easy navigation and analysis.


## Installation

You can install `radarx` using conda from the `conda-forge` channel (recommended):

```bash
conda install -c conda-forge radarx
```

You can also install `radarx` via pip from PyPI:

```bash
python -m pip install radarx
```

Alternatively, you can install it from source by cloning the repository
and running:

```bash
git clone https://github.com/syedhamidali/radarx.git
cd radarx
python -m pip install .
```

## Usage

Here's a simple example of how to use Radarx with [xradar](https://xradar.readthedocs.io/en/latest/)
to load IMD radar data and process a volume scan:

```python
import radarx as rx

# List of radar files
files = [
    'radar_file1.nc',
    'radar_file2.nc',
    'radar_file3.nc'
]

# Read volume data using Radarx, with xradar integration
volume = rx.io.read_volume(files)

# Access a specific sweep or variable
dbz_data = volume['/volume_0']['DBZ']
```

Radarx leverages [xradar](https://xradar.readthedocs.io/en/latest/) to handle radar file formats and
integrates smoothly with [xarray](http://xarray.pydata.org/) and [DataTree](https://xarray.pydata.org/en/stable/related-projects/datree.html) for organizing and analyzing radar data.


## Xradar Integration

Radarx makes use of the powerful [xradar](https://xradar.readthedocs.io/en/latest/) library for radar data ingestion and format handling. This ensures that the package is flexible and can handle a variety of radar data formats, including ODIM_H5, Sigmet, and others. For more advanced users, [xradar](https://xradar.readthedocs.io/en/latest/) functionality can be directly accessed to extend Radarx\'s capabilities.


## Documentation

For full documentation, please visit the [Radarx
Documentation](https://github.com/syedhamidali/radarx).


## Contributing

Contributions are welcome! If you\'d like to contribute, please follow
the steps below:

1.  Fork the repository.
2.  Create a new branch for your feature or bugfix.
3.  Write tests for your changes.
4.  Submit a pull request.

Please ensure that your code passes the pre-commit hooks and test suite
before submitting your PR.


## License

Radarx is licensed under the MIT License. See the
[LICENSE](https://github.com/syedhamidali/radarx/blob/main/LICENSE) file
for more details.


## Authors

-   Syed Hamid Ali

## Citation

<<<<<<< HEAD
>Syed, H. A. (2025). Radarx: An Xarray-based Python package for radar data processing (v0.2). Zenodo. https://doi.org/10.5281/zenodo.14699312


```python
@software{syed_2025_14699312,
  author       = {Syed, Hamid Ali},
  title        = {Radarx: An Xarray-based Python package for radar
                   data processing
                  },
  month        = jan,
  year         = 2025,
  publisher    = {Zenodo},
  version      = {v0.2},
  doi          = {10.5281/zenodo.14699312},
  url          = {https://doi.org/10.5281/zenodo.14699312},
  swhid        = {swh:1:dir:eb4e11846680cf6416be5940f36b363f74e1a3ec
                   ;origin=https://doi.org/10.5281/zenodo.14699306;vi
                   sit=swh:1:snp:f6755852f0e71678ed579651ec997ac4496f
                   3b30;anchor=swh:1:rel:ebd79cd3cf49a7e8a5e9b9576fb7
                   7f7c8bd0227e;path=syedhamidali-radarx-ec92870
                  },
}```
=======
>Syed, H. A. (2025). Radarx: An Xarray-based Python package for radar data processing (v0.2.4). Zenodo. https://doi.org/10.5281/zenodo.14699312
>>>>>>> 3dfde0cb
<|MERGE_RESOLUTION|>--- conflicted
+++ resolved
@@ -136,9 +136,7 @@
 
 ## Citation
 
-<<<<<<< HEAD
 >Syed, H. A. (2025). Radarx: An Xarray-based Python package for radar data processing (v0.2). Zenodo. https://doi.org/10.5281/zenodo.14699312
-
 
 ```python
 @software{syed_2025_14699312,
@@ -158,7 +156,4 @@
                    3b30;anchor=swh:1:rel:ebd79cd3cf49a7e8a5e9b9576fb7
                    7f7c8bd0227e;path=syedhamidali-radarx-ec92870
                   },
-}```
-=======
->Syed, H. A. (2025). Radarx: An Xarray-based Python package for radar data processing (v0.2.4). Zenodo. https://doi.org/10.5281/zenodo.14699312
->>>>>>> 3dfde0cb
+}```