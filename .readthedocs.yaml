version: 2
conda:
  environment: environment.yml
build:
  os: 'ubuntu-20.04'
  tools:
    python: 'mambaforge-latest'
sphinx:
<<<<<<< HEAD
  # Path to your Sphinx configuration file.
=======
>>>>>>> 3dfde0cb
  configuration: docs/conf.py<|MERGE_RESOLUTION|>--- conflicted
+++ resolved
@@ -6,8 +6,4 @@
   tools:
     python: 'mambaforge-latest'
 sphinx:
-<<<<<<< HEAD
-  # Path to your Sphinx configuration file.
-=======
->>>>>>> 3dfde0cb
   configuration: docs/conf.py